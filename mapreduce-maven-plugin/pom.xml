<?xml version="1.0"?>
<project xmlns="http://maven.apache.org/POM/4.0.0" xmlns:xsi="http://www.w3.org/2001/XMLSchema-instance" xsi:schemaLocation="http://maven.apache.org/POM/4.0.0 http://maven.apache.org/xsd/maven-4.0.0.xsd">
  <modelVersion>4.0.0</modelVersion>
  <parent>
    <artifactId>beanstalker</artifactId>
    <groupId>br.com.ingenieux</groupId>
<<<<<<< HEAD
    <version>0.2.1</version>
=======
    <version>0.2.2-SNAPSHOT</version>
>>>>>>> 9e5e0334
    <relativePath>../pom.xml</relativePath>
  </parent>

  <artifactId>mapreduce-maven-plugin</artifactId>
  
  <packaging>maven-plugin</packaging>

  <description>The mapreduce-maven-plugin is a maven plugin which is an interface for Amazon Elastic MapReduce Service.</description>

  <scm>
    <connection>scm:hg:http://bitbucket.org/aldrinleal/beanstalker</connection>
    <developerConnection>scm:hg:https://bitbucket.org/aldrinleal/beanstalker</developerConnection>
  </scm>

  <dependencies>
    <dependency>
      <groupId>org.apache.maven</groupId>
      <artifactId>maven-plugin-api</artifactId>
    </dependency>
    <dependency>
      <groupId>com.amazonaws</groupId>
      <artifactId>aws-java-sdk</artifactId>
    </dependency>
    <dependency>
      <groupId>junit</groupId>
      <artifactId>junit</artifactId>
      <version>3.8.1</version>
      <scope>test</scope>
    </dependency>
    <dependency>
      <groupId>org.apache.maven.plugin-testing</groupId>
      <artifactId>maven-plugin-testing-harness</artifactId>
      <version>2.0-alpha-1</version>
      <scope>test</scope>
    </dependency>
    <dependency>
      <groupId>commons-lang</groupId>
      <artifactId>commons-lang</artifactId>
    </dependency>
    <dependency>
      <groupId>commons-beanutils</groupId>
      <artifactId>commons-beanutils</artifactId>
    </dependency>
    <dependency>
      <groupId>commons-collections</groupId>
      <artifactId>commons-collections</artifactId>
    </dependency>
  </dependencies>

  <build>
    <testResources>
      <testResource>
        <directory>src/test/resources</directory>
        <filtering>true</filtering>
      </testResource>
    </testResources>

    <plugins>
      <plugin>
        <groupId>org.apache.maven.plugins</groupId>
        <artifactId>maven-surefire-plugin</artifactId>
        <version>2.8.1</version>
        <configuration>
          <forkMode>none</forkMode>
        </configuration>
      </plugin>
    </plugins>
  </build>

  <reporting>
    <plugins>
      <plugin>
        <groupId>org.apache.maven.plugins</groupId>
        <artifactId>maven-project-info-reports-plugin</artifactId>
        <version>2.3.1</version>
      </plugin>
      <plugin>
        <groupId>org.apache.maven.plugins</groupId>
        <artifactId>maven-plugin-plugin</artifactId>
        <version>2.6</version>
      </plugin>
      <plugin>
        <groupId>org.apache.maven.plugins</groupId>
        <artifactId>maven-javadoc-plugin</artifactId>
        <version>2.7</version>
      </plugin>
      <plugin>
        <groupId>org.apache.maven.plugins</groupId>
        <artifactId>maven-jxr-plugin</artifactId>
        <version>2.1</version>
      </plugin>
    </plugins>
  </reporting>
</project><|MERGE_RESOLUTION|>--- conflicted
+++ resolved
@@ -4,11 +4,7 @@
   <parent>
     <artifactId>beanstalker</artifactId>
     <groupId>br.com.ingenieux</groupId>
-<<<<<<< HEAD
-    <version>0.2.1</version>
-=======
     <version>0.2.2-SNAPSHOT</version>
->>>>>>> 9e5e0334
     <relativePath>../pom.xml</relativePath>
   </parent>
 
