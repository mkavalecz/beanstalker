--- conflicted
+++ resolved
@@ -1,12 +1,3 @@
-<<<<<<< HEAD
-package br.com.ingenieux.mojo.aws;
-
-import br.com.ingenieux.mojo.aws.util.AWSClientFactory;
-import br.com.ingenieux.mojo.aws.util.TypeUtil;
-import com.amazonaws.AmazonWebServiceClient;
-import com.amazonaws.ClientConfiguration;
-import com.amazonaws.auth.*;
-=======
 /*
  * Copyright (c) 2016 ingenieux Labs
  *
@@ -36,21 +27,11 @@
 import com.amazonaws.auth.EnvironmentVariableCredentialsProvider;
 import com.amazonaws.auth.InstanceProfileCredentialsProvider;
 import com.amazonaws.auth.SystemPropertiesCredentialsProvider;
->>>>>>> 35549e16
 import com.amazonaws.auth.profile.ProfileCredentialsProvider;
 import com.amazonaws.internal.StaticCredentialsProvider;
 import com.amazonaws.regions.Region;
 import com.amazonaws.regions.RegionUtils;
 import com.fasterxml.jackson.annotation.JsonInclude;
-<<<<<<< HEAD
-import com.fasterxml.jackson.databind.ObjectMapper;
-import com.fasterxml.jackson.databind.SerializationFeature;
-import org.apache.commons.io.IOUtils;
-import org.apache.commons.lang.Validate;
-import org.apache.maven.plugin.AbstractMojo;
-import org.apache.maven.plugin.MojoExecutionException;
-import org.apache.maven.plugin.MojoFailureException;
-=======
 import com.fasterxml.jackson.core.JsonParser;
 import com.fasterxml.jackson.databind.ObjectMapper;
 import com.fasterxml.jackson.databind.SerializationFeature;
@@ -62,7 +43,6 @@
 import org.apache.maven.plugin.MojoExecutionException;
 import org.apache.maven.plugin.MojoFailureException;
 import org.apache.maven.plugin.PluginParameterExpressionEvaluator;
->>>>>>> 35549e16
 import org.apache.maven.plugins.annotations.Parameter;
 import org.apache.maven.settings.Proxy;
 import org.apache.maven.settings.Server;
@@ -75,413 +55,11 @@
 
 import java.io.InputStream;
 import java.lang.reflect.Method;
-<<<<<<< HEAD
-=======
 import java.nio.charset.Charset;
->>>>>>> 35549e16
 import java.util.Arrays;
 import java.util.List;
 import java.util.Properties;
 
-<<<<<<< HEAD
-import static java.lang.String.format;
-
-/*
- * Licensed under the Apache License, Version 2.0 (the "License");
- * you may not use this file except in compliance with the License.
- * You may obtain a copy of the License at
- *
- *      http://www.apache.org/licenses/LICENSE-2.0
- *
- * Unless required by applicable law or agreed to in writing, software
- * distributed under the License is distributed on an "AS IS" BASIS,
- * WITHOUT WARRANTIES OR CONDITIONS OF ANY KIND, either express or implied.
- * See the License for the specific language governing permissions and
- * limitations under the License.
- */
-
-/**
- * Represents a Mojo which keeps AWS passwords
- * <p/>
- * TODO: Refactor into tiny, delegated classes. Currently its a huge bloat, but it works, right?
- * <p/>
- * <p> <b>NOTE:</b> Settings in this class use properties based in "beanstalker", which is the
- * project. The beanstalk module, though, prefixes then as "beanstalk" instead </p>
- * <p/>
- * Parts of this class come from <a href="http://code.google.com/p/maven-gae-plugin">maven-gae-plugin</a>'s
- * source code.
- */
-public abstract class AbstractAWSMojo<S extends AmazonWebServiceClient> extends
-        AbstractMojo
-        implements Contextualizable {
-
-    private static final String
-            SECURITY_DISPATCHER_CLASS_NAME =
-            "org.sonatype.plexus.components.sec.dispatcher.SecDispatcher";
-    /**
-     * Maven Settings Reference
-     */
-    @Parameter(property = "settings", required = true, readonly = true)
-    protected Settings settings;
-    /**
-     * AWS Credentials
-     */
-    protected AWSCredentialsProvider awsCredentialsProvider;
-    /**
-     * The server id in maven settings.xml to use for AWS Services Credentials (accessKey /
-     * secretKey)
-     */
-    @Parameter(property = "beanstalker.serverId", defaultValue = "aws.amazon.com")
-    protected String serverId;
-
-    /**
-     * The credential id (on <code>~/.aws/credentials</code> file) to use)
-     */
-    @Parameter(property = "beanstalker.credentialId", defaultValue = "default")
-    protected String credentialId;
-
-    /**
-     * Verbose Logging?
-     */
-    @Parameter(property = "beanstalker.verbose", defaultValue = "false")
-    protected boolean verbose;
-    /**
-     * Ignore Exceptions?
-     */
-    @Parameter(property = "beanstalker.ignoreExceptions", defaultValue = "false")
-    protected boolean ignoreExceptions;
-    protected String version = "?";
-    protected Context context;
-    /**
-     * <p> Service region e.g. &quot;us-east-1&quot; </p>
-     * <p/>
-     * <p> <b>Note: Does not apply to all services.</b> </p>
-     * <p/>
-     * <p> <i>&quot;-Cloudfront, I'm talking to you! Look at me when I do that!&quot;</i> </p>
-     * <p/>
-     * <p> See <a href="http://docs.amazonwebservices.com/general/latest/gr/rande.html" >this list</a>
-     * for reference. </p>
-     * <p/>
-     * <p>TODO Rationalize this</p>
-     */
-    @Parameter(property = "beanstalker.region")
-    protected String regionName = "us-east-1";
-
-    protected Region regionObj;
-
-    protected final ObjectMapper objectMapper = new ObjectMapper();
-
-    protected Region getRegion() {
-        if (null != regionObj) {
-            return regionObj;
-        }
-
-        regionObj = RegionUtils.getRegion(regionName);
-
-        Validate.notNull(regionObj, "Invalid region: " + regionName);
-
-        return regionObj;
-    }
-
-    protected AWSClientFactory clientFactory;
-    /**
-     * Plexus container, needed to manually lookup components.
-     * <p/>
-     * To be able to use Password Encryption http://maven.apache.org/guides/mini/guide-encryption.html
-     */
-    private PlexusContainer container;
-    private S service;
-
-    protected AbstractAWSMojo() {
-        setupVersion();
-
-        //https://github.com/ingenieux/beanstalker/issues/87 - Decouple the serialization of AWS responses to avoid warning mgs
-        objectMapper.disable(SerializationFeature.FAIL_ON_EMPTY_BEANS);
-        objectMapper.enable(SerializationFeature.INDENT_OUTPUT);
-        objectMapper.setSerializationInclusion(JsonInclude.Include.NON_NULL);
-    }
-
-    class BeanstalkerAWSCredentialsProviderChain extends AWSCredentialsProviderChain {
-        public BeanstalkerAWSCredentialsProviderChain(String serverId, String profileName) {
-            super(new ExposeCredentialsProvider(serverId),
-                    new EnvironmentVariableCredentialsProvider(),
-                    new SystemPropertiesCredentialsProvider(),
-                    new ProfileCredentialsProvider(profileName),
-                    new InstanceProfileCredentialsProvider());
-        }
-    }
-
-    class ExposeCredentialsProvider implements AWSCredentialsProvider {
-        private final String serverId;
-
-        public ExposeCredentialsProvider(String serverId) {
-            this.serverId = serverId;
-        }
-
-        @Override
-        public AWSCredentials getCredentials() {
-            if (!hasServerSettings())
-                return null;
-
-            try {
-                Expose expose = exposeSettings(serverId);
-
-                String awsAccessKey = expose.getAccessKey();
-                String awsSecretKey = expose.getSharedKey();
-
-                return new StaticCredentialsProvider(new BasicAWSCredentials(awsAccessKey, awsSecretKey)).getCredentials();
-            } catch (Exception exc) {
-                throw new RuntimeException("Oops", exc);
-            }
-        }
-
-        @Override
-        public void refresh() {
-        }
-    }
-
-
-
-    public AWSCredentialsProvider getAWSCredentials() throws MojoFailureException {
-        if (null != this.awsCredentialsProvider) {
-            return this.awsCredentialsProvider;
-        }
-
-        this.awsCredentialsProvider = new BeanstalkerAWSCredentialsProviderChain(serverId, credentialId);
-
-        return awsCredentialsProvider;
-    }
-
-    public AWSClientFactory getClientFactory() {
-        return clientFactory;
-    }
-
-    protected Expose exposeSettings(String serverId) throws MojoFailureException {
-        Server server = settings.getServer(serverId);
-
-        Expose expose = new Expose();
-
-        if (null != server) {
-            expose.setServerId(serverId);
-            expose.setAccessKey(server.getUsername());
-            expose.setSharedKey(getDecryptedAwsKey(server.getPassword().trim()));
-        } else {
-            getLog().warn(format("serverId['%s'] not found. Using runtime defaults", serverId));
-
-            expose.setServerId("runtime");
-            expose.setAccessKey(getAWSCredentials().getCredentials().getAWSAccessKeyId());
-            expose.setSharedKey(getAWSCredentials().getCredentials().getAWSSecretKey());
-        }
-
-        return expose;
-    }
-
-    /**
-     * Decrypts (or warns) a supplied user password
-     *
-     * @param awsSecretKey Aws Secret Key
-     * @return The same awsSecretKey - Decrypted
-     */
-    private String getDecryptedAwsKey(final String awsSecretKey) {
-                /*
-                 * Checks if we have a encrypted key. And warn if we don't.
-		 */
-        if (!(awsSecretKey.startsWith("{") && awsSecretKey.endsWith("}"))) {
-            getLog().warn(
-                    "You should encrypt your passwords. See http://beanstalker.ingenieux.com.br/security.html for more information");
-        } else {
-            /*
-			 * ... but we do have a valid key. Lets decrypt and return it.
-			 */
-            return decryptPassword(awsSecretKey);
-        }
-        return awsSecretKey;
-    }
-
-    public void contextualize(final Context context) throws ContextException {
-        this.context = context;
-        this.container = (PlexusContainer) context
-                .get(PlexusConstants.PLEXUS_KEY);
-    }
-
-    private boolean hasServerSettings() {
-        if (serverId == null) {
-            return false;
-        } else {
-            final Server srv = settings.getServer(serverId);
-            return srv != null;
-        }
-    }
-
-    private String decryptPassword(final String password) {
-        if (password != null) {
-            try {
-                final Class<?> securityDispatcherClass = container.getClass()
-                        .getClassLoader()
-                        .loadClass(SECURITY_DISPATCHER_CLASS_NAME);
-                final Object securityDispatcher = container.lookup(
-                        SECURITY_DISPATCHER_CLASS_NAME, "maven");
-                final Method decrypt = securityDispatcherClass.getMethod(
-                        "decrypt", String.class);
-
-                return (String) decrypt.invoke(securityDispatcher, password);
-            } catch (final Exception e) {
-                getLog().warn(
-                        "security features are disabled. Cannot find plexus security dispatcher",
-                        e);
-            }
-        }
-        getLog().debug("password could not be decrypted");
-
-        return password;
-    }
-
-    protected ClientConfiguration getClientConfiguration() {
-        ClientConfiguration clientConfiguration = new ClientConfiguration()
-                .withUserAgent(getUserAgent());
-
-        if (null != this.settings && null != settings.getActiveProxy()) {
-            Proxy proxy = settings.getActiveProxy();
-
-            clientConfiguration.setProxyHost(proxy.getHost());
-            clientConfiguration.setProxyUsername(proxy.getUsername());
-            clientConfiguration.setProxyPassword(proxy.getPassword());
-            clientConfiguration.setProxyPort(proxy.getPort());
-        }
-
-        return clientConfiguration;
-    }
-
-    protected final String getUserAgent() {
-        return
-                format("Apache Maven/3.0 (ingenieux beanstalker/%s; http://beanstalker.ingenieux.com.br)",
-                        version);
-    }
-
-    protected void setupVersion() {
-        InputStream is = null;
-
-        try {
-            Properties properties = new Properties();
-
-            is = getClass().getResourceAsStream("/beanstalker-core.properties");
-
-            if (null != is) {
-                properties.load(is);
-
-                this.version = properties.getProperty("beanstalker.version");
-            }
-        } catch (Exception exc) {
-            getLog().warn("Oops?", exc);
-        } finally {
-            IOUtils.closeQuietly(is);
-        }
-    }
-
-    protected void setupService() throws MojoExecutionException {
-        @SuppressWarnings("unchecked")
-        Class<S> serviceClass = (Class<S>) TypeUtil.getServiceClass(getClass());
-
-        this.service = createServiceFor(serviceClass);
-    }
-
-    protected <T> T createServiceFor(Class<T> serviceClass) throws MojoExecutionException {
-        try {
-            clientFactory = new AWSClientFactory(getAWSCredentials(), getClientConfiguration(),
-                    regionName);
-
-            return clientFactory.getService(serviceClass);
-        } catch (Exception exc) {
-            throw new MojoExecutionException("Unable to create service", exc);
-        }
-    }
-
-    public S getService() {
-        if (null == service) {
-            try {
-                setupService();
-            } catch (Exception e) {
-                throw new RuntimeException(e);
-            }
-        }
-
-        return service;
-    }
-
-    @Override
-    public final void execute() throws MojoExecutionException,
-            MojoFailureException {
-        Object result;
-
-        try {
-
-            configure();
-
-            result = executeInternal();
-
-            getLog().info("SUCCESS");
-        } catch (Exception e) {
-            getLog().warn("FAILURE", e);
-
-            handleException(e);
-            return;
-        }
-
-        displayResults(result);
-    }
-
-    /**
-     * Extension Point - Meant for others to declare and redefine variables as needed.
-     */
-    protected void configure() {
-    }
-
-    public void handleException(Exception e) throws MojoExecutionException,
-            MojoFailureException {
-		/*
-		 * This is actually the feature I really didn't want to have written,
-		 * ever.
-		 * 
-		 * Thank you for reading this comment.
-		 */
-        if (ignoreExceptions) {
-            getLog().warn(
-                    "Ok. ignoreExceptions is set to true. No result for you!");
-        } else if (MojoExecutionException.class.isAssignableFrom(e.getClass())) {
-            throw (MojoExecutionException) e;
-        } else if (MojoFailureException.class.isAssignableFrom(e.getClass())) {
-            throw (MojoFailureException) e;
-        } else {
-            throw new MojoFailureException("Failed", e);
-        }
-    }
-
-    protected void displayResults(Object result) {
-        try {
-            String resultAsJsonString = objectMapper.writeValueAsString(result);
-
-            if ("null".equals(resultAsJsonString)) {
-                getLog().info("null/void result");
-
-                return;
-            }
-
-            List<String> lines = Arrays.asList(resultAsJsonString.split("\n"));
-
-            for (String line : lines) {
-                getLog().info(line);
-            }
-        } catch (Exception exc) {
-            getLog().warn("Oops", exc);
-        }
-    }
-
-    protected abstract Object executeInternal() throws Exception;
-
-    public boolean isVerbose() {
-        return verbose;
-    }
-=======
 import br.com.ingenieux.mojo.aws.util.AWSClientFactory;
 import br.com.ingenieux.mojo.aws.util.TypeUtil;
 
@@ -844,5 +422,4 @@
   public boolean isVerbose() {
     return verbose;
   }
->>>>>>> 35549e16
 }