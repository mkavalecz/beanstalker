--- conflicted
+++ resolved
@@ -1,234 +1,3 @@
-<<<<<<< HEAD
-package br.com.ingenieux.mojo.beanstalk.version;
-
-/*
- * Licensed under the Apache License, Version 2.0 (the "License");
- * you may not use this file except in compliance with the License.
- * You may obtain a copy of the License at
- *
- *      http://www.apache.org/licenses/LICENSE-2.0
- *
- * Unless required by applicable law or agreed to in writing, software
- * distributed under the License is distributed on an "AS IS" BASIS,
- * WITHOUT WARRANTIES OR CONDITIONS OF ANY KIND, either express or implied.
- * See the License for the specific language governing permissions and
- * limitations under the License.
- */
-
-import com.amazonaws.services.elasticbeanstalk.model.ApplicationVersionDescription;
-import com.amazonaws.services.elasticbeanstalk.model.DeleteApplicationVersionRequest;
-import com.amazonaws.services.elasticbeanstalk.model.DescribeApplicationVersionsRequest;
-import com.amazonaws.services.elasticbeanstalk.model.DescribeApplicationVersionsResult;
-import com.amazonaws.services.elasticbeanstalk.model.DescribeEnvironmentsRequest;
-import com.amazonaws.services.elasticbeanstalk.model.DescribeEnvironmentsResult;
-import com.amazonaws.services.elasticbeanstalk.model.EnvironmentDescription;
-
-import org.apache.commons.lang.builder.CompareToBuilder;
-import org.apache.maven.plugin.MojoExecutionException;
-import org.apache.maven.plugin.MojoFailureException;
-import org.apache.maven.plugins.annotations.Mojo;
-import org.apache.maven.plugins.annotations.Parameter;
-
-import java.util.ArrayList;
-import java.util.Collections;
-import java.util.Comparator;
-import java.util.Date;
-import java.util.List;
-import java.util.ListIterator;
-import java.util.regex.Pattern;
-
-import br.com.ingenieux.mojo.beanstalk.AbstractBeanstalkMojo;
-
-import static java.lang.String.format;
-
-/**
- * Deletes application versions, either by count and/or by date old
- *
- * @since 0.2.2
- */
-@Mojo(name = "clean-previous-versions")
-public class CleanPreviousVersionsMojo extends AbstractBeanstalkMojo {
-
-  /**
-   * Beanstalk Application Name
-   */
-  @Parameter(property = "beanstalk.applicationName", defaultValue = "${project.artifactId}",
-             required = true)
-  String applicationName;
-
-  /**
-   * Delete the source bundle?
-   */
-  @Parameter(property = "beanstalk.deleteSourceBundle", defaultValue = "false")
-  boolean deleteSourceBundle;
-
-  /**
-   * How many versions to keep?
-   */
-  @Parameter(property = "beanstalk.versionsToKeep")
-  Integer versionsToKeep;
-
-  /**
-   * How many versions to keep?
-   */
-  @Parameter(property = "beanstalk.daysToKeep")
-  Integer daysToKeep;
-
-  /**
-   * Filter application version list to examine for cleaning based on java.util.regex.Pattern
-   * string.
-   */
-  @Parameter(property = "beanstalk.cleanFilter")
-  String cleanFilter;
-
-  /**
-   * Simulate deletion changing algorithm?
-   */
-  @Parameter(property = "beanstalk.dryRun", defaultValue = "true")
-  boolean dryRun;
-
-  private int deletedVersionsCount;
-
-  @Override
-  protected Object executeInternal() throws MojoExecutionException,
-                                            MojoFailureException {
-    boolean bVersionsToKeepDefined = (null != versionsToKeep);
-    boolean bDaysToKeepDefined = (null != daysToKeep);
-
-    if (!(bVersionsToKeepDefined ^ bDaysToKeepDefined)) {
-      throw new MojoFailureException(
-          "Declare either versionsToKeep or daysToKeep, but not both nor none!");
-    }
-
-    DescribeApplicationVersionsRequest
-        describeApplicationVersionsRequest =
-        new DescribeApplicationVersionsRequest()
-            .withApplicationName(applicationName);
-
-    DescribeApplicationVersionsResult appVersions = getService()
-        .describeApplicationVersions(describeApplicationVersionsRequest);
-
-    DescribeEnvironmentsRequest 
-        req = new DescribeEnvironmentsRequest().withApplicationName(applicationName);
-
-    DescribeEnvironmentsResult environments = getService().describeEnvironments(req);
-
-    List<ApplicationVersionDescription>
-        appVersionList =
-        new ArrayList<ApplicationVersionDescription>(
-            appVersions.getApplicationVersions());
-
-    deletedVersionsCount = 0;
-
-    for (EnvironmentDescription d : environments.getEnvironments()) {
-      boolean bActiveEnvironment = (d.getStatus().equals("Running")
-                                    || d.getStatus().equals("Launching") || d.getStatus()
-          .equals("Ready"));
-
-      for (ListIterator<ApplicationVersionDescription> appVersionIterator = appVersionList
-          .listIterator(); appVersionIterator.hasNext(); ) {
-        ApplicationVersionDescription appVersion = appVersionIterator
-            .next();
-
-        boolean bMatchesVersion = appVersion.getVersionLabel().equals(
-            d.getVersionLabel());
-
-        if (bActiveEnvironment && bMatchesVersion) {
-          getLog().info(
-              "VersionLabel " + appVersion.getVersionLabel()
-              + " is bound to environment "
-              + d.getEnvironmentName() + " - Skipping it");
-
-          appVersionIterator.remove();
-        }
-      }
-    }
-
-    filterAppVersionListByVersionLabelPattern(appVersionList, cleanFilter);
-
-    Collections.sort(appVersionList,
-                     new Comparator<ApplicationVersionDescription>() {
-                       @Override
-                       public int compare(ApplicationVersionDescription o1,
-                                          ApplicationVersionDescription o2) {
-                         return new CompareToBuilder().append(
-                             o1.getDateUpdated(), o2.getDateUpdated())
-                             .toComparison();
-                       }
-                     });
-
-    if (bDaysToKeepDefined) {
-      Date now = new Date();
-
-      for (ApplicationVersionDescription d : appVersionList) {
-        long delta = now.getTime() - d.getDateUpdated().getTime();
-
-        delta /= 1000;
-        delta /= 86400;
-
-        boolean shouldDeleteP = (delta > daysToKeep);
-
-        if (getLog().isDebugEnabled()) {
-          getLog().debug(
-              "Version " + d.getVersionLabel() + " was from "
-              + delta + " days ago. Should we delete? "
-              + shouldDeleteP);
-        }
-
-        if (shouldDeleteP) {
-          deleteVersion(d);
-        }
-      }
-    } else {
-      while (appVersionList.size() > versionsToKeep) {
-        deleteVersion(appVersionList.remove(0));
-      }
-    }
-
-    getLog().info(
-        "Deleted " + deletedVersionsCount + " versions.");
-
-    return null;
-  }
-
-  void deleteVersion(ApplicationVersionDescription versionToRemove) {
-    getLog().info(
-        "Must delete version: " + versionToRemove.getVersionLabel());
-
-    DeleteApplicationVersionRequest req = new DeleteApplicationVersionRequest()
-        .withApplicationName(versionToRemove.getApplicationName())//
-        .withDeleteSourceBundle(deleteSourceBundle)//
-        .withVersionLabel(versionToRemove.getVersionLabel());
-
-    if (!dryRun) {
-      getService().deleteApplicationVersion(req);
-      deletedVersionsCount++;
-    }
-  }
-
-  void filterAppVersionListByVersionLabelPattern(List<ApplicationVersionDescription> appVersionList,
-                                                 String patternString) {
-    if (patternString == null) {
-      return;
-    }
-
-    getLog().info(
-        "Filtering versions with pattern : " + patternString);
-
-    Pattern p = Pattern.compile(patternString);
-    for (ListIterator<ApplicationVersionDescription> appVersionIterator = appVersionList
-        .listIterator(); appVersionIterator.hasNext(); ) {
-
-      if (!p.matcher(appVersionIterator
-                         .next()
-                         .getVersionLabel())
-          .matches()) {
-        appVersionIterator.remove();
-      }
-    }
-  }
-}
-=======
 /*
  * Copyright (c) 2016 ingenieux Labs
  *
@@ -424,5 +193,4 @@
       }
     }
   }
-}
->>>>>>> 35549e16
+}