--- conflicted
+++ resolved
@@ -1,281 +1,203 @@
-package br.com.ingenieux.mojo.beanstalk.cmd.env.waitfor;
-
-import static java.lang.String.format;
-import static org.apache.commons.lang.StringUtils.isNotBlank;
-
-import java.util.Collection;
-import java.util.Comparator;
-import java.util.Date;
-import java.util.List;
-import java.util.Set;
-import java.util.TreeSet;
-
-import org.apache.maven.plugin.AbstractMojoExecutionException;
-import org.apache.maven.plugin.MojoExecutionException;
-
-import br.com.ingenieux.mojo.beanstalk.AbstractBeanstalkMojo;
-import br.com.ingenieux.mojo.beanstalk.cmd.BaseCommand;
-
-import com.amazonaws.services.elasticbeanstalk.model.DescribeEnvironmentsRequest;
-import com.amazonaws.services.elasticbeanstalk.model.DescribeEnvironmentsResult;
-import com.amazonaws.services.elasticbeanstalk.model.DescribeEventsRequest;
-import com.amazonaws.services.elasticbeanstalk.model.DescribeEventsResult;
-import com.amazonaws.services.elasticbeanstalk.model.EnvironmentDescription;
-import com.amazonaws.services.elasticbeanstalk.model.EventDescription;
-import com.google.common.base.Predicate;
-import com.google.common.base.Predicates;
-import com.google.common.collect.Collections2;
-
-/*
- * Licensed under the Apache License, Version 2.0 (the "License");
- * you may not use this file except in compliance with the License.
- * You may obtain a copy of the License at
- *
- *      http://www.apache.org/licenses/LICENSE-2.0
- *
- * Unless required by applicable law or agreed to in writing, software
- * distributed under the License is distributed on an "AS IS" BASIS,
- * WITHOUT WARRANTIES OR CONDITIONS OF ANY KIND, either express or implied.
- * See the License for the specific language governing permissions and
- * limitations under the License.
- */
-public class WaitForEnvironmentCommand extends
-		BaseCommand<WaitForEnvironmentContext, EnvironmentDescription> {
-
-	static class EventDescriptionComparator implements
-			Comparator<EventDescription> {
-		@Override
-		public int compare(EventDescription o1, EventDescription o2) {
-			return o1.getEventDate().compareTo(o2.getEventDate());
-		}
-	}
-
-	/**
-	 * Poll Interval
-	 */
-	public static final long POLL_INTERVAL = 15 * 1000;
-
-	/**
-	 * Magic Constant for Mins to MSEC
-	 */
-	private static final long MINS_TO_MSEC = 60 * 1000;
-
-	/**
-	 * Constructor
-	 * 
-	 * @param parentMojo
-	 *            parent mojo
-	 * @throws AbstractMojoExecutionException
-	 */
-	public WaitForEnvironmentCommand(AbstractBeanstalkMojo parentMojo)
-			throws AbstractMojoExecutionException {
-		super(parentMojo);
-	}
-
-	public EnvironmentDescription executeInternal(
-			WaitForEnvironmentContext context) throws Exception {
-		// Those are invariants
-		long timeoutMins = context.getTimeoutMins();
-		String applicationName = context.getApplicationName();
-<<<<<<< HEAD
-
-		// as well as those (which are used as predicate variables, thus being
-		// final)
-		final String environmentId = context.getEnvironmentId();
-		final String statusToWaitFor = context.getStatusToWaitFor();
-		final String healthToWaitFor = context.getHealth();
-		final String workerEnvironmentName = context.getWorkerEnvironmentName();
-=======
-		String statusToWaitFor = context.getStatusToWaitFor();
-        String healthToWaitFor = context.getHealth();
-        String environmentName = context.getEnvironmentName();
-        boolean negated = statusToWaitFor.startsWith("!");
-
-        if (isNotBlank(environmentName))
-            context.setDomainToWaitFor(null);
->>>>>>> c80aec7f
-
-		// some argument juggling
-
-		final boolean negated = statusToWaitFor.startsWith("!");
-
-		if (isNotBlank(workerEnvironmentName))
-			context.setDomainToWaitFor(null);
-		
-		// argument juggling
-
-		Predicate<EnvironmentDescription> envPredicate = null;
-
-		{
-			// start building predicates with the status one - "![status]" must
-			// be equal to status or not status
-			final int offset = negated ? 1 : 0;
-			final String vStatusToWaitFor = statusToWaitFor.substring(offset);
-
-			envPredicate = new Predicate<EnvironmentDescription>() {
-				public boolean apply(EnvironmentDescription t) {
-
-					boolean result = vStatusToWaitFor.equals(t.getStatus());
-
-					if (negated)
-						result = !result;
-
-					debug("testing status '%s' as equal as '%s' (negated? %s, offset: %d): %s",
-							vStatusToWaitFor, t.getStatus(), negated, offset,
-							result);
-
-					return result;
-				}
-			};
-			info("... with status %s set to '%s'", (negated ? "*NOT*" : " "), vStatusToWaitFor);
-		}
-		
-		{
-			if (isNotBlank(environmentId)) {
-				envPredicate = Predicates.and(envPredicate, new Predicate<EnvironmentDescription>() { 
-					@Override
-					public boolean apply(EnvironmentDescription t) {
-						return t.getEnvironmentId().equals(environmentId);
-					}
-				});
-				
-				info("... with environmentId equal to '%s'", environmentId);
-			}
-		}
-
-		{
-			if (isNotBlank(healthToWaitFor)) {
-				envPredicate = Predicates.and(envPredicate, new Predicate<EnvironmentDescription>() { 
-					@Override
-					public boolean apply(EnvironmentDescription t) {
-						return t.getHealth().equals(healthToWaitFor);
-					}
-				});
-				
-				info("... with health equal to '%s'", healthToWaitFor);
-			}
-		}
-
-		{
-			// then by cnamePrefix
-
-			if (isNotBlank(workerEnvironmentName)) {
-				envPredicate = Predicates.and(envPredicate,
-						new Predicate<EnvironmentDescription>() {
-							@Override
-							public boolean apply(EnvironmentDescription t) {
-								return workerEnvironmentName.equals(t
-										.getEnvironmentName());
-							}
-						});
-				info("... and with environmentName set to '%s'", workerEnvironmentName);
-			} else if (isNotBlank(context.getDomainToWaitFor())) {
-				// as well as by worker environment
-				final String domainToWaitFor = context.getDomainToWaitFor().replaceFirst("\\.elasticbeanstalk\\.com", "");
-
-				envPredicate = Predicates.and(envPredicate,
-						new Predicate<EnvironmentDescription>() {
-							final String fullDomainToWaitFor = domainToWaitFor + ".elasticbeanstalk.com";
-							@Override
-							public boolean apply(EnvironmentDescription t) {
-								return t.getCNAME().equals(fullDomainToWaitFor);
-							}
-						});
-				info("... and with cnamePrefix set to '%s'", domainToWaitFor);
-			}
-		}
-
-		Date expiresAt = new Date(System.currentTimeMillis() + MINS_TO_MSEC
-				* timeoutMins);
-		Date lastMessageRecord = new Date();
-
-		boolean includeDeletedP = statusToWaitFor.startsWith("Terminat");
-
-		info("Will wait until " + expiresAt + " to get into expected condition");
-
-		do {
-			lastMessageRecord = displayEvents(applicationName,
-					lastMessageRecord, environmentId);
-
-			DescribeEnvironmentsRequest req = new DescribeEnvironmentsRequest()
-					.withApplicationName(applicationName)//
-<<<<<<< HEAD
-					.withIncludeDeleted(includeDeletedP);
-=======
-                    .withEnvironmentNames(environmentName)//
-					.withEnvironmentIds(environmentId);
-
-			if (statusToWaitFor.startsWith("Terminat"))
-				req.withIncludeDeleted(true);
->>>>>>> c80aec7f
-
-			DescribeEnvironmentsResult result = service
-					.describeEnvironments(req);
-
-			List<EnvironmentDescription> environments = result
-					.getEnvironments();
-
-			debug("There are %d environments", environments.size());
-
-			for (EnvironmentDescription d : environments)
-				debug("Testing environment %s: %s", d, envPredicate.apply(d));
-
-			Collection<EnvironmentDescription> validEnvironments = Collections2
-					.filter(environments, envPredicate);
-
-			if (1 == validEnvironments.size()) {
-				EnvironmentDescription foundEnvironment = validEnvironments.iterator()
-						.next();
-				
-				debug("Found environment %s", foundEnvironment);
-
-				return foundEnvironment;
-			} else {
-				debug("Found %d environments. No good. Ignoring.",
-						validEnvironments.size());
-				for (EnvironmentDescription d : validEnvironments)
-					debug(" ... %s", d);
-			}
-
-			sleepInterval(POLL_INTERVAL);
-		} while (!timedOutP(expiresAt));
-
-		throw new MojoExecutionException("Timed out");
-	}
-
-	protected Date displayEvents(String applicationName,
-			Date lastMessageRecord, String environmentId) {
-		DescribeEventsResult events = service
-				.describeEvents(new DescribeEventsRequest()
-						.withApplicationName(applicationName)
-						.withStartTime(
-								new Date(1000 + lastMessageRecord.getTime()))
-						.withEnvironmentId(environmentId).withSeverity("TRACE"));
-
-		Set<EventDescription> eventList = new TreeSet<EventDescription>(
-				new EventDescriptionComparator());
-
-		eventList.addAll(events.getEvents());
-
-		for (EventDescription d : eventList) {
-			info(String.format("%s %s %s", d.getSeverity(), d.getEventDate(),
-					d.getMessage()));
-
-			lastMessageRecord = d.getEventDate();
-		}
-
-		return lastMessageRecord;
-	}
-
-	boolean timedOutP(Date expiresAt) throws MojoExecutionException {
-		return expiresAt.before(new Date(System.currentTimeMillis()));
-	}
-
-	public void sleepInterval(long pollInterval) {
-		debug("Sleeping for %d seconds", pollInterval / 1000);
-		try {
-			Thread.sleep(pollInterval);
-		} catch (InterruptedException e) {
-		}
-	}
-}
+package br.com.ingenieux.mojo.beanstalk.cmd.env.waitfor;
+
+import br.com.ingenieux.mojo.beanstalk.AbstractBeanstalkMojo;
+import br.com.ingenieux.mojo.beanstalk.cmd.BaseCommand;
+import com.amazonaws.services.elasticbeanstalk.model.DescribeEnvironmentsRequest;
+import com.amazonaws.services.elasticbeanstalk.model.EnvironmentDescription;
+import com.amazonaws.services.elasticbeanstalk.model.EventDescription;
+import com.google.common.base.Predicate;
+import com.google.common.base.Predicates;
+import com.google.common.collect.Collections2;
+import org.apache.commons.lang.Validate;
+import org.apache.maven.plugin.AbstractMojoExecutionException;
+import org.apache.maven.plugin.MojoExecutionException;
+
+import java.util.Collection;
+import java.util.Comparator;
+import java.util.Date;
+import java.util.List;
+
+import static org.apache.commons.lang.StringUtils.defaultString;
+import static org.apache.commons.lang.StringUtils.isNotBlank;
+
+/*
+ * Licensed under the Apache License, Version 2.0 (the "License");
+ * you may not use this file except in compliance with the License.
+ * You may obtain a copy of the License at
+ *
+ *      http://www.apache.org/licenses/LICENSE-2.0
+ *
+ * Unless required by applicable law or agreed to in writing, software
+ * distributed under the License is distributed on an "AS IS" BASIS,
+ * WITHOUT WARRANTIES OR CONDITIONS OF ANY KIND, either express or implied.
+ * See the License for the specific language governing permissions and
+ * limitations under the License.
+ */
+public class WaitForEnvironmentCommand extends
+		BaseCommand<WaitForEnvironmentContext, EnvironmentDescription> {
+
+	static class EventDescriptionComparator implements
+			Comparator<EventDescription> {
+		@Override
+		public int compare(EventDescription o1, EventDescription o2) {
+			return o1.getEventDate().compareTo(o2.getEventDate());
+		}
+	}
+
+	/**
+	 * Poll Interval
+	 */
+	public static final long POLL_INTERVAL = 15 * 1000;
+
+	/**
+	 * Magic Constant for Mins to MSEC
+	 */
+	private static final long MINS_TO_MSEC = 60 * 1000;
+
+	/**
+	 * Constructor
+	 * 
+	 * @param parentMojo
+	 *            parent mojo
+	 * @throws AbstractMojoExecutionException
+	 */
+	public WaitForEnvironmentCommand(AbstractBeanstalkMojo parentMojo)
+			throws MojoExecutionException {
+		super(parentMojo);
+	}
+
+    public Collection<EnvironmentDescription> lookupInternal(WaitForEnvironmentContext context) {
+        // as well as those (which are used as predicate variables, thus being
+        // final)
+        final String environmentRef = context.getEnvironmentRef();
+        final String statusToWaitFor = defaultString(context.getStatusToWaitFor(), "!Terminated");
+        final String healthToWaitFor = context.getHealth();
+
+        // Sanity Check
+        Validate.isTrue(isNotBlank(environmentRef), "EnvironmentRef is blank or null", environmentRef);
+
+        // some argument juggling
+
+        final boolean negated = statusToWaitFor.startsWith("!");
+
+        // argument juggling
+
+        Predicate<EnvironmentDescription> envPredicate = null;
+
+        {
+            // start building predicates with the status one - "![status]" must
+            // be equal to status or not status
+            final int offset = negated ? 1 : 0;
+            final String vStatusToWaitFor = statusToWaitFor.substring(offset);
+
+            envPredicate = new Predicate<EnvironmentDescription>() {
+                public boolean apply(EnvironmentDescription t) {
+
+                    boolean result = vStatusToWaitFor.equals(t.getStatus());
+
+                    if (negated)
+                        result = !result;
+
+                    debug("testing status '%s' as equal as '%s' (negated? %s, offset: %d): %s",
+                            vStatusToWaitFor, t.getStatus(), negated, offset,
+                            result);
+
+                    return result;
+                }
+            };
+            info("... with status %s set to '%s'", (negated ? "*NOT*" : " "), vStatusToWaitFor);
+        }
+
+        if (environmentRef.matches("e-\\p{Alnum}{10}")) {
+            envPredicate = Predicates.and(envPredicate, new Predicate<EnvironmentDescription>() {
+                @Override
+                public boolean apply(EnvironmentDescription t) {
+                    return t.getEnvironmentId().equals(environmentRef);
+                }
+            });
+
+            info("... with environmentId equal to '%s'", environmentRef);
+        } else if (environmentRef.matches(".*\\Q.elasticbeanstalk.com\\E")) {
+            envPredicate = Predicates.and(envPredicate, new Predicate<EnvironmentDescription>() {
+                @Override
+                public boolean apply(EnvironmentDescription t) {
+                    return t.getCNAME().equals(environmentRef);
+                }
+            });
+            info("... with cname set to '%s'", environmentRef);
+        } else {
+            envPredicate = Predicates.and(envPredicate, new Predicate<EnvironmentDescription>() {
+                @Override
+                public boolean apply(EnvironmentDescription t) {
+                    return t.getEnvironmentName().equals(environmentRef);
+                }
+            });
+            info("... with environmentName set to '%s'", environmentRef);
+        }
+
+        {
+            if (isNotBlank(healthToWaitFor)) {
+                envPredicate = Predicates.and(envPredicate, new Predicate<EnvironmentDescription>() {
+                    @Override
+                    public boolean apply(EnvironmentDescription t) {
+                        return t.getHealth().equals(healthToWaitFor);
+                    }
+                });
+
+                info("... with health equal to '%s'", healthToWaitFor);
+            }
+        }
+
+        DescribeEnvironmentsRequest req = new DescribeEnvironmentsRequest().withApplicationName(context.getApplicationName());
+
+        final List<EnvironmentDescription> envs = parentMojo.getService().describeEnvironments(req).getEnvironments();
+
+        return Collections2.filter(envs, envPredicate);
+    }
+
+	public EnvironmentDescription executeInternal(
+			WaitForEnvironmentContext context) throws Exception {
+		// Those are invariants
+		long timeoutMins = context.getTimeoutMins();
+
+		Date expiresAt = new Date(System.currentTimeMillis() + MINS_TO_MSEC
+				* timeoutMins);
+		Date lastMessageRecord = new Date();
+
+		do {
+			Collection<EnvironmentDescription> validEnvironments = lookupInternal(context);
+
+			debug("There are %d environments", validEnvironments.size());
+
+			if (1 == validEnvironments.size()) {
+				EnvironmentDescription foundEnvironment = validEnvironments.iterator()
+						.next();
+				
+				debug("Found environment %s", foundEnvironment);
+
+				return foundEnvironment;
+			} else {
+				debug("Found %d environments. No good. Ignoring.",
+						validEnvironments.size());
+				for (EnvironmentDescription d : validEnvironments)
+					debug(" ... %s", d);
+			}
+
+			sleepInterval(POLL_INTERVAL);
+		} while (!timedOutP(expiresAt));
+
+		throw new MojoExecutionException("Timed out");
+	}
+
+	boolean timedOutP(Date expiresAt) throws MojoExecutionException {
+		return expiresAt.before(new Date(System.currentTimeMillis()));
+	}
+
+	public void sleepInterval(long pollInterval) {
+		debug("Sleeping for %d seconds", pollInterval / 1000);
+		try {
+			Thread.sleep(pollInterval);
+		} catch (InterruptedException e) {
+		}
+	}
+}