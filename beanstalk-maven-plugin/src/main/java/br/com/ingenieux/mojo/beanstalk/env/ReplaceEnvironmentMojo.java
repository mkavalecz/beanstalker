--- conflicted
+++ resolved
@@ -1,615 +1,590 @@
-package br.com.ingenieux.mojo.beanstalk.env;
-
-/*
- * Licensed under the Apache License, Version 2.0 (the "License");
- * you may not use this file except in compliance with the License.
- * You may obtain a copy of the License at
- *
- *      http://www.apache.org/licenses/LICENSE-2.0
- *
- * Unless required by applicable law or agreed to in writing, software
- * distributed under the License is distributed on an "AS IS" BASIS,
- * WITHOUT WARRANTIES OR CONDITIONS OF ANY KIND, either express or implied.
- * See the License for the specific language governing permissions and
- * limitations under the License.
- */
-
-import com.amazonaws.services.elasticbeanstalk.model.CheckDNSAvailabilityRequest;
-import com.amazonaws.services.elasticbeanstalk.model.ConfigurationOptionSetting;
-import com.amazonaws.services.elasticbeanstalk.model.CreateEnvironmentResult;
-import com.amazonaws.services.elasticbeanstalk.model.DescribeConfigurationSettingsRequest;
-import com.amazonaws.services.elasticbeanstalk.model.DescribeConfigurationSettingsResult;
-import com.amazonaws.services.elasticbeanstalk.model.EnvironmentDescription;
-
-import org.apache.commons.lang.StringUtils;
-import org.apache.maven.plugin.AbstractMojoExecutionException;
-import org.apache.maven.plugin.MojoExecutionException;
-import org.apache.maven.plugin.MojoFailureException;
-import org.apache.maven.plugins.annotations.Mojo;
-import org.apache.maven.plugins.annotations.Parameter;
-
-import java.util.ArrayList;
-import java.util.Collection;
-import java.util.Date;
-import java.util.List;
-import java.util.ListIterator;
-import java.util.regex.Matcher;
-import java.util.regex.Pattern;
-
-import br.com.ingenieux.mojo.aws.util.CredentialsUtil;
-import br.com.ingenieux.mojo.beanstalk.cmd.dns.BindDomainsCommand;
-import br.com.ingenieux.mojo.beanstalk.cmd.dns.BindDomainsContext;
-import br.com.ingenieux.mojo.beanstalk.cmd.dns.BindDomainsContextBuilder;
-import br.com.ingenieux.mojo.beanstalk.cmd.env.swap.SwapCNamesCommand;
-import br.com.ingenieux.mojo.beanstalk.cmd.env.swap.SwapCNamesContext;
-import br.com.ingenieux.mojo.beanstalk.cmd.env.swap.SwapCNamesContextBuilder;
-import br.com.ingenieux.mojo.beanstalk.cmd.env.terminate.TerminateEnvironmentCommand;
-import br.com.ingenieux.mojo.beanstalk.cmd.env.terminate.TerminateEnvironmentContext;
-import br.com.ingenieux.mojo.beanstalk.cmd.env.terminate.TerminateEnvironmentContextBuilder;
-import br.com.ingenieux.mojo.beanstalk.cmd.env.waitfor.WaitForEnvironmentCommand;
-import br.com.ingenieux.mojo.beanstalk.cmd.env.waitfor.WaitForEnvironmentContext;
-import br.com.ingenieux.mojo.beanstalk.cmd.env.waitfor.WaitForEnvironmentContextBuilder;
-
-import static java.lang.String.format;
-import static java.util.Arrays.asList;
-
-/**
- * Launches a new environment and, when done, replace with the existing, terminating when needed. It
- * combines both create-environment, wait-for-environment, swap-environment-cnames, and
- * terminate-environment
- *
- * @since 0.2.0
- */
-@Mojo(name = "replace-environment")
-// Best Guess Evar
-public class ReplaceEnvironmentMojo extends CreateEnvironmentMojo {
-
-<<<<<<< HEAD
-  /**
-   * Pattern for Increasing in Replace Environment
-   */
-  private static final Pattern PATTERN_NUMBERED = Pattern
-      .compile("^(.*)-(\\d+)$");
-
-  /**
-   * Max Environment Name Length
-   */
-  private static final int MAX_ENVNAME_LEN = 23;
-
-  /**
-   * Minutes until timeout
-   */
-  @Parameter(property = "beanstalk.timeoutMins", defaultValue = "20")
-  Integer timeoutMins;
-
-  /**
-   * Skips if Same Version?
-   */
-  @Parameter(property = "beanstalk.skipIfSameVersion", defaultValue = "true")
-  boolean skipIfSameVersion = true;
-
-  /**
-   * Max Number of Attempts (for cnameSwap in Particular)
-   */
-  @Parameter(property = "beanstalk.maxAttempts", defaultValue = "15")
-  Integer maxAttempts = 15;
-
-  /**
-   * Do a 'Mock' Terminate Environment Call (useful for Debugging)
-   */
-  @Parameter(property = "beanstalk.mockTerminateEnvironment", defaultValue = "false")
-  boolean mockTerminateEnvironment = false;
-
-  /**
-   * Retry Interval, in Seconds
-   */
-  @Parameter(property = "beanstalk.attemptRetryInterval", defaultValue = "60")
-  int attemptRetryInterval = 60;
-
-  /**
-   * <p>List of R53 Domains</p>
-   *
-   * <p>Could be set as either:</p> <ul> <li>fqdn:hostedZoneId (e.g. "services.modafocas.org:Z3DJ4DL0DIEEJA")</li>
-   * <li>hosted zone name - will be set to root. (e.g., "modafocas.org")</li> </ul>
-   */
-  @Parameter(property = "beanstalk.domains")
-  String[] domains;
-
-  @Override
-  protected EnvironmentDescription handleResults(
-      Collection<EnvironmentDescription> environments)
-      throws MojoExecutionException {
-    // Don't care - We're an exception to the rule, you know.
-
-    return null;
-  }
-
-  @Override
-  protected Object executeInternal() throws AbstractMojoExecutionException {
-=======
-    /**
-     * Retry Interval, in Seconds
-     */
-    @Parameter(property = "beanstalk.attemptRetryInterval", defaultValue = "60")
-    int attemptRetryInterval = 60;
-
-    /**
-     * Whether or not to copy option settings from old environment when replacing
-     */
-    @Parameter(property = "beanstalk.copyOptionSettings", defaultValue = "true")
-    boolean copyOptionSettings = true;
-
-    @Override
-    protected EnvironmentDescription handleResults(
-            Collection<EnvironmentDescription> environments)
-            throws MojoExecutionException {
-        // Don't care - We're an exception to the rule, you know.
-
-        return null;
-    }
-
-    @Override
-    protected Object executeInternal() throws AbstractMojoExecutionException {
->>>>>>> d0688554
-        /*
-                 * Is the desired cname not being used by other environments? If so,
-		 * just launch the environment
-		 */
-    if (!hasEnvironmentFor(applicationName, cnamePrefix)) {
-      if (getLog().isInfoEnabled()) {
-        getLog().info("Just launching a new environment.");
-      }
-
-      return super.executeInternal();
-    }
-
-		/*
-		 * Gets the current environment using this cname
-		 */
-    EnvironmentDescription curEnv = getEnvironmentFor(applicationName,
-                                                      cnamePrefix);
-
-    if (curEnv.getVersionLabel().equals(versionLabel) && skipIfSameVersion) {
-      getLog().warn(
-          format("Environment is running version %s and skipIfSameVersion is true. Returning",
-                 versionLabel));
-
-      return null;
-    }
-
-		/*
-		 * Decides on a environmentRef, and launches a new environment
-		 */
-    String cnamePrefixToCreate = getCNamePrefixToCreate();
-
-    if (getLog().isInfoEnabled()) {
-      getLog().info(
-          "Creating a new environment on " + cnamePrefixToCreate
-          + ".elasticbeanstalk.com");
-    }
-
-<<<<<<< HEAD
-    copyOptionSettings(curEnv);
-=======
-        if(copyOptionSettings) {
-            copyOptionSettings(curEnv);
-        }
->>>>>>> d0688554
-
-    if (!solutionStack.equals(curEnv.getSolutionStackName())) {
-      if (getLog().isInfoEnabled()) {
-        getLog().warn(
-            format(
-                "(btw, we're launching with solutionStack/ set to '%s' instead of the default ('%s'). "
-                + "If this is not the case, then we kindly ask you to file a bug report on the mailing list :)",
-                curEnv.getSolutionStackName(), solutionStack));
-      }
-
-      solutionStack = curEnv.getSolutionStackName();
-    }
-
-    String newEnvironmentName = getNewEnvironmentName(StringUtils
-                                                          .defaultString(this.environmentName,
-                                                                         curEnv
-                                                                             .getEnvironmentName()));
-
-    if (getLog().isInfoEnabled()) {
-      getLog().info("And it'll be named " + newEnvironmentName);
-    }
-
-    CreateEnvironmentResult createEnvResult = createEnvironment(
-        cnamePrefixToCreate, newEnvironmentName);
-
-		/*
-		 * Waits for completion
-		 */
-    EnvironmentDescription newEnvDesc = null;
-
-    try {
-      newEnvDesc = waitForEnvironment(createEnvResult.getEnvironmentId());
-    } catch (Exception exc) {
-			/*
-			 * Terminates the failed launched environment
-			 */
-      terminateEnvironment(createEnvResult.getEnvironmentId());
-
-      handleException(exc);
-
-      return null;
-    }
-
-		/*
-		 * Swaps. Due to beanstalker-25, we're doing some extra logic we
-		 * actually woudln't want to.
-		 */
-    {
-      boolean swapped = false;
-      for (int i = 1; i <= maxAttempts; i++) {
-        try {
-          swapEnvironmentCNames(newEnvDesc.getEnvironmentId(),
-                                curEnv.getEnvironmentId(), cnamePrefix);
-          swapped = true;
-          break;
-        } catch (Throwable exc) {
-          if (exc instanceof MojoFailureException) {
-            exc = Throwable.class.cast(MojoFailureException.class
-                                           .cast(exc).getCause());
-          }
-
-          getLog().warn(
-              format("Attempt #%d/%d failed. Sleeping and retrying. Reason: %s",
-                     i, maxAttempts, exc.getMessage()));
-
-          sleepInterval(attemptRetryInterval);
-        }
-      }
-
-      if (!swapped) {
-        getLog().info(
-            "Failed to properly Replace Environment. Finishing the new one. And throwing you a failure");
-
-        terminateEnvironment(newEnvDesc.getEnvironmentId());
-
-        String
-            message =
-            "Unable to swap cnames. btw, see https://github.com/ingenieux/beanstalker/issues/25 and help us improve beanstalker";
-
-        getLog().warn(message);
-
-        throw new MojoFailureException(message);
-      }
-    }
-
-		/*
-		 * Terminates the previous environment
-		 */
-    terminateEnvironment(curEnv.getEnvironmentId());
-
-    return createEnvResult;
-  }
-
-  public void sleepInterval(int pollInterval) {
-    getLog().info(
-        format("Sleeping for %d seconds (and until %s)", pollInterval,
-               new Date(System.currentTimeMillis() + 1000
-                                                     * pollInterval)));
-    try {
-      Thread.sleep(1000 * pollInterval);
-    } catch (InterruptedException e) {
-    }
-  }
-
-  /**
-   * Prior to Launching a New Environment, lets look and copy the most we can
-   *
-   * @param curEnv current environment
-   */
-  private void copyOptionSettings(EnvironmentDescription curEnv) {
-    /**
-     * Skip if we don't have anything
-     */
-    if (null != this.optionSettings && this.optionSettings.length > 0) {
-      return;
-    }
-
-    DescribeConfigurationSettingsResult configSettings = getService()
-        .describeConfigurationSettings(
-            new DescribeConfigurationSettingsRequest()
-                .withApplicationName(applicationName)
-                .withEnvironmentName(
-                    curEnv.getEnvironmentName()));
-
-    List<ConfigurationOptionSetting> newOptionSettings = new ArrayList<ConfigurationOptionSetting>(
-        configSettings.getConfigurationSettings().get(0)
-            .getOptionSettings());
-
-    ListIterator<ConfigurationOptionSetting> listIterator = newOptionSettings
-        .listIterator();
-
-    while (listIterator.hasNext()) {
-      ConfigurationOptionSetting curOptionSetting = listIterator.next();
-
-      boolean bInvalid = harmfulOptionSettingP(curEnv.getEnvironmentId(),
-                                               curOptionSetting);
-
-      if (bInvalid) {
-        getLog().info(
-            format("Excluding Option Setting: %s:%s['%s']",
-                   curOptionSetting.getNamespace(),
-                   curOptionSetting.getOptionName(),
-                   CredentialsUtil.redact(curOptionSetting
-                                              .getValue())));
-        listIterator.remove();
-      } else {
-        getLog().info(
-            format("Including Option Setting: %s:%s['%s']",
-                   curOptionSetting.getNamespace(),
-                   curOptionSetting.getOptionName(),
-                   CredentialsUtil.redact(curOptionSetting
-                                              .getValue())));
-      }
-    }
-
-    Object __secGroups = project.getProperties().get(
-        "beanstalk.securityGroups");
-
-    if (null != __secGroups) {
-      String securityGroups = StringUtils.defaultString(__secGroups.toString());
-
-      if (!StringUtils.isBlank(securityGroups)) {
-        ConfigurationOptionSetting newOptionSetting = new ConfigurationOptionSetting(
-            "aws:autoscaling:launchconfiguration",
-            "SecurityGroups", securityGroups);
-        newOptionSettings.add(newOptionSetting);
-        getLog().info(
-            format("Including Option Setting: %s:%s['%s']",
-                   newOptionSetting.getNamespace(),
-                   newOptionSetting.getOptionName(),
-                   newOptionSetting.getValue()));
-      }
-    }
-
-		/*
-		 * Then copy it back
-		 */
-    this.optionSettings = newOptionSettings
-        .toArray(new ConfigurationOptionSetting[newOptionSettings
-            .size()]);
-  }
-
-  /**
-   * Swaps environment cnames
-   *
-   * @param newEnvironmentId environment id
-   * @param curEnvironmentId environment id
-   */
-  protected void swapEnvironmentCNames(String newEnvironmentId,
-                                       String curEnvironmentId, String cnamePrefix)
-      throws AbstractMojoExecutionException {
-    getLog().info(
-        "Swapping environment cnames " + newEnvironmentId + " and "
-        + curEnvironmentId);
-
-    {
-      SwapCNamesContext context = SwapCNamesContextBuilder
-          .swapCNamesContext()//
-          .withSourceEnvironmentId(newEnvironmentId)//
-          .withDestinationEnvironmentId(curEnvironmentId)//
-          .build();
-      SwapCNamesCommand command = new SwapCNamesCommand(this);
-
-      command.execute(context);
-    }
-
-    /*
-     * Changes in Route53 as well.
-     */
-    if (null != domains) {
-      final BindDomainsContext
-          ctx =
-          new BindDomainsContextBuilder().withCurEnv(this.curEnv).withDomains(asList(domains))
-              .build();
-
-      new BindDomainsCommand(this).execute(
-          ctx);
-
-    }
-
-    {
-      WaitForEnvironmentContext context = new WaitForEnvironmentContextBuilder()
-          .withApplicationName(applicationName)//
-          .withStatusToWaitFor("Ready")//
-          .withEnvironmentRef(newEnvironmentId)//
-          .withTimeoutMins(timeoutMins)//
-          .build();
-
-      WaitForEnvironmentCommand command = new WaitForEnvironmentCommand(
-          this);
-
-      command.execute(context);
-    }
-  }
-
-  /**
-   * Terminates and waits for an environment
-   *
-   * @param environmentId environment id to terminate
-   */
-  protected void terminateEnvironment(String environmentId)
-      throws AbstractMojoExecutionException {
-    if (mockTerminateEnvironment) {
-      getLog().info(
-          format(
-              "We're ignoring the termination of environment id '%s' (see mockTerminateEnvironment)",
-              environmentId));
-
-      return;
-    }
-
-    Exception lastException = null;
-    for (int i = 1; i <= maxAttempts; i++) {
-      getLog().info(
-          format("Terminating environmentId=%s (attempt %d/%d)",
-                 environmentId, i, maxAttempts));
-
-      try {
-        TerminateEnvironmentContext terminatecontext = new TerminateEnvironmentContextBuilder()
-            .withEnvironmentId(environmentId)
-            .withTerminateResources(true).build();
-        TerminateEnvironmentCommand command = new TerminateEnvironmentCommand(
-            this);
-
-        command.execute(terminatecontext);
-
-        return;
-      } catch (Exception exc) {
-        lastException = exc;
-      }
-    }
-
-    throw new MojoFailureException("Unable to terminate environment "
-                                   + environmentId, lastException);
-  }
-
-  /**
-   * Waits for an environment to get ready. Throws an exception either if this environment couldn't
-   * get into Ready state or there was a timeout
-   *
-   * @param environmentId environmentId to wait for
-   * @return EnvironmentDescription in Ready state
-   */
-  protected EnvironmentDescription waitForEnvironment(String environmentId)
-      throws AbstractMojoExecutionException {
-    getLog().info(
-        "Waiting for environmentId " + environmentId
-        + " to get into Ready state");
-
-    WaitForEnvironmentContext context = new WaitForEnvironmentContextBuilder()
-        .withApplicationName(applicationName)
-        .withStatusToWaitFor("Ready").withEnvironmentRef(environmentId)
-        .withHealth("Green")
-        .withTimeoutMins(timeoutMins).build();
-
-    WaitForEnvironmentCommand command = new WaitForEnvironmentCommand(this);
-
-    return command.execute(context);
-  }
-
-  /**
-   * Creates a cname prefix if needed, or returns the desired one
-   *
-   * @return cname prefix to launch environment into
-   */
-  protected String getCNamePrefixToCreate() {
-    String cnamePrefixToReturn = cnamePrefix;
-    int i = 0;
-
-    while (hasEnvironmentFor(applicationName, cnamePrefixToReturn) || isNamedEnvironmentUnavailable(
-        cnamePrefixToReturn)) {
-      cnamePrefixToReturn = String.format("%s-%d", cnamePrefix, i++);
-    }
-
-    return cnamePrefixToReturn;
-  }
-
-  /**
-   * Boolean predicate for environment existence
-   *
-   * @param applicationName application name
-   * @param cnamePrefix     cname prefix
-   * @return true if the application name has this cname prefix
-   */
-  protected boolean hasEnvironmentFor(String applicationName,
-                                      String cnamePrefix) {
-    return null != getEnvironmentFor(applicationName, cnamePrefix);
-  }
-
-  /**
-   * Returns the environment description matching applicationName and environmentRef
-   *
-   * @param applicationName application name
-   * @param cnamePrefix     cname prefix
-   * @return environment description
-   */
-  protected EnvironmentDescription getEnvironmentFor(String applicationName,
-                                                     String cnamePrefix) {
-    Collection<EnvironmentDescription> environments = getEnvironmentsFor(applicationName);
-    String cnameToMatch = String.format("%s.elasticbeanstalk.com",
-                                        cnamePrefix);
-
-		/*
-		 * Finds a matching environment
-		 */
-    for (EnvironmentDescription envDesc : environments) {
-      if (envDesc.getCNAME().equals(cnameToMatch)) {
-        return envDesc;
-      }
-    }
-
-    return null;
-  }
-
-  private String getNewEnvironmentName(String newEnvironmentName) {
-    String result = newEnvironmentName;
-    String environmentRadical = result;
-
-    int i = 0;
-
-    {
-      Matcher matcher = PATTERN_NUMBERED.matcher(newEnvironmentName);
-
-      if (matcher.matches()) {
-        environmentRadical = matcher.group(1);
-
-        i = 1 + Integer.valueOf(matcher.group(2));
-      }
-    }
-
-    while (containsNamedEnvironment(result) || isNamedEnvironmentUnavailable(result)) {
-      result = formatAndTruncate("%s-%d", MAX_ENVNAME_LEN,
-                                 environmentRadical, i++);
-    }
-
-    return result;
-  }
-
-  private boolean isNamedEnvironmentUnavailable(String cnamePrefix) {
-    return !getService().checkDNSAvailability(new CheckDNSAvailabilityRequest(cnamePrefix))
-        .isAvailable();
-  }
-
-  /**
-   * Elastic Beanstalk Contains a Max EnvironmentName Limit. Lets truncate it, shall we?
-   *
-   * @param mask   String.format Mask
-   * @param maxLen Maximum Length
-   * @param args   String.format args
-   * @return formatted String, or maxLen rightmost characters
-   */
-  protected String formatAndTruncate(String mask, int maxLen, Object... args) {
-    String result = String.format(mask, args);
-
-    if (result.length() > maxLen) {
-      result = result
-          .substring(result.length() - maxLen, result.length());
-    }
-
-    return result;
-  }
-
-  /**
-   * Boolean predicate for named environment
-   *
-   * @param environmentName environment name
-   * @return true if environment name exists
-   */
-  protected boolean containsNamedEnvironment(String environmentName) {
-    for (EnvironmentDescription envDesc : getEnvironmentsFor(applicationName)) {
-      if (envDesc.getEnvironmentName().equals(environmentName)) {
-        return true;
-      }
-    }
-
-    return false;
-  }
-}
+package br.com.ingenieux.mojo.beanstalk.env;
+
+/*
+ * Licensed under the Apache License, Version 2.0 (the "License");
+ * you may not use this file except in compliance with the License.
+ * You may obtain a copy of the License at
+ *
+ *      http://www.apache.org/licenses/LICENSE-2.0
+ *
+ * Unless required by applicable law or agreed to in writing, software
+ * distributed under the License is distributed on an "AS IS" BASIS,
+ * WITHOUT WARRANTIES OR CONDITIONS OF ANY KIND, either express or implied.
+ * See the License for the specific language governing permissions and
+ * limitations under the License.
+ */
+
+import com.amazonaws.services.elasticbeanstalk.model.CheckDNSAvailabilityRequest;
+import com.amazonaws.services.elasticbeanstalk.model.ConfigurationOptionSetting;
+import com.amazonaws.services.elasticbeanstalk.model.CreateEnvironmentResult;
+import com.amazonaws.services.elasticbeanstalk.model.DescribeConfigurationSettingsRequest;
+import com.amazonaws.services.elasticbeanstalk.model.DescribeConfigurationSettingsResult;
+import com.amazonaws.services.elasticbeanstalk.model.EnvironmentDescription;
+
+import org.apache.commons.lang.StringUtils;
+import org.apache.maven.plugin.AbstractMojoExecutionException;
+import org.apache.maven.plugin.MojoExecutionException;
+import org.apache.maven.plugin.MojoFailureException;
+import org.apache.maven.plugins.annotations.Mojo;
+import org.apache.maven.plugins.annotations.Parameter;
+
+import java.util.ArrayList;
+import java.util.Collection;
+import java.util.Date;
+import java.util.List;
+import java.util.ListIterator;
+import java.util.regex.Matcher;
+import java.util.regex.Pattern;
+
+import br.com.ingenieux.mojo.aws.util.CredentialsUtil;
+import br.com.ingenieux.mojo.beanstalk.cmd.dns.BindDomainsCommand;
+import br.com.ingenieux.mojo.beanstalk.cmd.dns.BindDomainsContext;
+import br.com.ingenieux.mojo.beanstalk.cmd.dns.BindDomainsContextBuilder;
+import br.com.ingenieux.mojo.beanstalk.cmd.env.swap.SwapCNamesCommand;
+import br.com.ingenieux.mojo.beanstalk.cmd.env.swap.SwapCNamesContext;
+import br.com.ingenieux.mojo.beanstalk.cmd.env.swap.SwapCNamesContextBuilder;
+import br.com.ingenieux.mojo.beanstalk.cmd.env.terminate.TerminateEnvironmentCommand;
+import br.com.ingenieux.mojo.beanstalk.cmd.env.terminate.TerminateEnvironmentContext;
+import br.com.ingenieux.mojo.beanstalk.cmd.env.terminate.TerminateEnvironmentContextBuilder;
+import br.com.ingenieux.mojo.beanstalk.cmd.env.waitfor.WaitForEnvironmentCommand;
+import br.com.ingenieux.mojo.beanstalk.cmd.env.waitfor.WaitForEnvironmentContext;
+import br.com.ingenieux.mojo.beanstalk.cmd.env.waitfor.WaitForEnvironmentContextBuilder;
+
+import static java.lang.String.format;
+import static java.util.Arrays.asList;
+
+/**
+ * Launches a new environment and, when done, replace with the existing, terminating when needed. It
+ * combines both create-environment, wait-for-environment, swap-environment-cnames, and
+ * terminate-environment
+ *
+ * @since 0.2.0
+ */
+@Mojo(name = "replace-environment")
+// Best Guess Evar
+public class ReplaceEnvironmentMojo extends CreateEnvironmentMojo {
+  /**
+   * Pattern for Increasing in Replace Environment
+   */
+  private static final Pattern PATTERN_NUMBERED = Pattern
+      .compile("^(.*)-(\\d+)$");
+
+  /**
+   * Max Environment Name Length
+   */
+  private static final int MAX_ENVNAME_LEN = 23;
+
+  /**
+   * Minutes until timeout
+   */
+  @Parameter(property = "beanstalk.timeoutMins", defaultValue = "20")
+  Integer timeoutMins;
+
+  /**
+   * Skips if Same Version?
+   */
+  @Parameter(property = "beanstalk.skipIfSameVersion", defaultValue = "true")
+  boolean skipIfSameVersion = true;
+
+  /**
+   * Max Number of Attempts (for cnameSwap in Particular)
+   */
+  @Parameter(property = "beanstalk.maxAttempts", defaultValue = "15")
+  Integer maxAttempts = 15;
+
+  /**
+   * Do a 'Mock' Terminate Environment Call (useful for Debugging)
+   */
+  @Parameter(property = "beanstalk.mockTerminateEnvironment", defaultValue = "false")
+  boolean mockTerminateEnvironment = false;
+
+  /**
+   * Retry Interval, in Seconds
+   */
+  @Parameter(property = "beanstalk.attemptRetryInterval", defaultValue = "60")
+  int attemptRetryInterval = 60;
+
+  /**
+   * <p>List of R53 Domains</p>
+   *
+   * <p>Could be set as either:</p> <ul> <li>fqdn:hostedZoneId (e.g. "services.modafocas.org:Z3DJ4DL0DIEEJA")</li>
+   * <li>hosted zone name - will be set to root. (e.g., "modafocas.org")</li> </ul>
+   */
+  @Parameter(property = "beanstalk.domains")
+  String[] domains;
+
+  /**
+   * Whether or not to copy option settings from old environment when replacing
+   */
+  @Parameter(property = "beanstalk.copyOptionSettings", defaultValue = "true")
+  boolean copyOptionSettings = true;
+
+  @Override
+  protected EnvironmentDescription handleResults(
+      Collection<EnvironmentDescription> environments)
+      throws MojoExecutionException {
+    // Don't care - We're an exception to the rule, you know.
+
+    return null;
+  }
+
+  @Override
+  protected Object executeInternal() throws AbstractMojoExecutionException {
+        /*
+                 * Is the desired cname not being used by other environments? If so,
+		 * just launch the environment
+		 */
+    if (!hasEnvironmentFor(applicationName, cnamePrefix)) {
+      if (getLog().isInfoEnabled()) {
+        getLog().info("Just launching a new environment.");
+      }
+
+      return super.executeInternal();
+    }
+
+		/*
+		 * Gets the current environment using this cname
+		 */
+    EnvironmentDescription curEnv = getEnvironmentFor(applicationName,
+                                                      cnamePrefix);
+
+    if (curEnv.getVersionLabel().equals(versionLabel) && skipIfSameVersion) {
+      getLog().warn(
+          format("Environment is running version %s and skipIfSameVersion is true. Returning",
+                 versionLabel));
+
+      return null;
+    }
+
+		/*
+		 * Decides on a environmentRef, and launches a new environment
+		 */
+    String cnamePrefixToCreate = getCNamePrefixToCreate();
+
+    if (getLog().isInfoEnabled()) {
+      getLog().info(
+          "Creating a new environment on " + cnamePrefixToCreate
+          + ".elasticbeanstalk.com");
+    }
+
+        if(copyOptionSettings) {
+            copyOptionSettings(curEnv);
+        }
+
+    if (!solutionStack.equals(curEnv.getSolutionStackName())) {
+      if (getLog().isInfoEnabled()) {
+        getLog().warn(
+            format(
+                "(btw, we're launching with solutionStack/ set to '%s' instead of the default ('%s'). "
+                + "If this is not the case, then we kindly ask you to file a bug report on the mailing list :)",
+                curEnv.getSolutionStackName(), solutionStack));
+      }
+
+      solutionStack = curEnv.getSolutionStackName();
+    }
+
+    String newEnvironmentName = getNewEnvironmentName(StringUtils
+                                                          .defaultString(this.environmentName,
+                                                                         curEnv
+                                                                             .getEnvironmentName()));
+
+    if (getLog().isInfoEnabled()) {
+      getLog().info("And it'll be named " + newEnvironmentName);
+    }
+
+    CreateEnvironmentResult createEnvResult = createEnvironment(
+        cnamePrefixToCreate, newEnvironmentName);
+
+		/*
+		 * Waits for completion
+		 */
+    EnvironmentDescription newEnvDesc = null;
+
+    try {
+      newEnvDesc = waitForEnvironment(createEnvResult.getEnvironmentId());
+    } catch (Exception exc) {
+			/*
+			 * Terminates the failed launched environment
+			 */
+      terminateEnvironment(createEnvResult.getEnvironmentId());
+
+      handleException(exc);
+
+      return null;
+    }
+
+		/*
+		 * Swaps. Due to beanstalker-25, we're doing some extra logic we
+		 * actually woudln't want to.
+		 */
+    {
+      boolean swapped = false;
+      for (int i = 1; i <= maxAttempts; i++) {
+        try {
+          swapEnvironmentCNames(newEnvDesc.getEnvironmentId(),
+                                curEnv.getEnvironmentId(), cnamePrefix);
+          swapped = true;
+          break;
+        } catch (Throwable exc) {
+          if (exc instanceof MojoFailureException) {
+            exc = Throwable.class.cast(MojoFailureException.class
+                                           .cast(exc).getCause());
+          }
+
+          getLog().warn(
+              format("Attempt #%d/%d failed. Sleeping and retrying. Reason: %s",
+                     i, maxAttempts, exc.getMessage()));
+
+          sleepInterval(attemptRetryInterval);
+        }
+      }
+
+      if (!swapped) {
+        getLog().info(
+            "Failed to properly Replace Environment. Finishing the new one. And throwing you a failure");
+
+        terminateEnvironment(newEnvDesc.getEnvironmentId());
+
+        String
+            message =
+            "Unable to swap cnames. btw, see https://github.com/ingenieux/beanstalker/issues/25 and help us improve beanstalker";
+
+        getLog().warn(message);
+
+        throw new MojoFailureException(message);
+      }
+    }
+
+		/*
+		 * Terminates the previous environment
+		 */
+    terminateEnvironment(curEnv.getEnvironmentId());
+
+    return createEnvResult;
+  }
+
+  public void sleepInterval(int pollInterval) {
+    getLog().info(
+        format("Sleeping for %d seconds (and until %s)", pollInterval,
+               new Date(System.currentTimeMillis() + 1000
+                                                     * pollInterval)));
+    try {
+      Thread.sleep(1000 * pollInterval);
+    } catch (InterruptedException e) {
+    }
+  }
+
+  /**
+   * Prior to Launching a New Environment, lets look and copy the most we can
+   *
+   * @param curEnv current environment
+   */
+  private void copyOptionSettings(EnvironmentDescription curEnv) {
+    /**
+     * Skip if we don't have anything
+     */
+    if (null != this.optionSettings && this.optionSettings.length > 0) {
+      return;
+    }
+
+    DescribeConfigurationSettingsResult configSettings = getService()
+        .describeConfigurationSettings(
+            new DescribeConfigurationSettingsRequest()
+                .withApplicationName(applicationName)
+                .withEnvironmentName(
+                    curEnv.getEnvironmentName()));
+
+    List<ConfigurationOptionSetting> newOptionSettings = new ArrayList<ConfigurationOptionSetting>(
+        configSettings.getConfigurationSettings().get(0)
+            .getOptionSettings());
+
+    ListIterator<ConfigurationOptionSetting> listIterator = newOptionSettings
+        .listIterator();
+
+    while (listIterator.hasNext()) {
+      ConfigurationOptionSetting curOptionSetting = listIterator.next();
+
+      boolean bInvalid = harmfulOptionSettingP(curEnv.getEnvironmentId(),
+                                               curOptionSetting);
+
+      if (bInvalid) {
+        getLog().info(
+            format("Excluding Option Setting: %s:%s['%s']",
+                   curOptionSetting.getNamespace(),
+                   curOptionSetting.getOptionName(),
+                   CredentialsUtil.redact(curOptionSetting
+                                              .getValue())));
+        listIterator.remove();
+      } else {
+        getLog().info(
+            format("Including Option Setting: %s:%s['%s']",
+                   curOptionSetting.getNamespace(),
+                   curOptionSetting.getOptionName(),
+                   CredentialsUtil.redact(curOptionSetting
+                                              .getValue())));
+      }
+    }
+
+    Object __secGroups = project.getProperties().get(
+        "beanstalk.securityGroups");
+
+    if (null != __secGroups) {
+      String securityGroups = StringUtils.defaultString(__secGroups.toString());
+
+      if (!StringUtils.isBlank(securityGroups)) {
+        ConfigurationOptionSetting newOptionSetting = new ConfigurationOptionSetting(
+            "aws:autoscaling:launchconfiguration",
+            "SecurityGroups", securityGroups);
+        newOptionSettings.add(newOptionSetting);
+        getLog().info(
+            format("Including Option Setting: %s:%s['%s']",
+                   newOptionSetting.getNamespace(),
+                   newOptionSetting.getOptionName(),
+                   newOptionSetting.getValue()));
+      }
+    }
+
+		/*
+		 * Then copy it back
+		 */
+    this.optionSettings = newOptionSettings
+        .toArray(new ConfigurationOptionSetting[newOptionSettings
+            .size()]);
+  }
+
+  /**
+   * Swaps environment cnames
+   *
+   * @param newEnvironmentId environment id
+   * @param curEnvironmentId environment id
+   */
+  protected void swapEnvironmentCNames(String newEnvironmentId,
+                                       String curEnvironmentId, String cnamePrefix)
+      throws AbstractMojoExecutionException {
+    getLog().info(
+        "Swapping environment cnames " + newEnvironmentId + " and "
+        + curEnvironmentId);
+
+    {
+      SwapCNamesContext context = SwapCNamesContextBuilder
+          .swapCNamesContext()//
+          .withSourceEnvironmentId(newEnvironmentId)//
+          .withDestinationEnvironmentId(curEnvironmentId)//
+          .build();
+      SwapCNamesCommand command = new SwapCNamesCommand(this);
+
+      command.execute(context);
+    }
+
+    /*
+     * Changes in Route53 as well.
+     */
+    if (null != domains) {
+      final BindDomainsContext
+          ctx =
+          new BindDomainsContextBuilder().withCurEnv(this.curEnv).withDomains(asList(domains))
+              .build();
+
+      new BindDomainsCommand(this).execute(
+          ctx);
+
+    }
+
+    {
+      WaitForEnvironmentContext context = new WaitForEnvironmentContextBuilder()
+          .withApplicationName(applicationName)//
+          .withStatusToWaitFor("Ready")//
+          .withEnvironmentRef(newEnvironmentId)//
+          .withTimeoutMins(timeoutMins)//
+          .build();
+
+      WaitForEnvironmentCommand command = new WaitForEnvironmentCommand(
+          this);
+
+      command.execute(context);
+    }
+  }
+
+  /**
+   * Terminates and waits for an environment
+   *
+   * @param environmentId environment id to terminate
+   */
+  protected void terminateEnvironment(String environmentId)
+      throws AbstractMojoExecutionException {
+    if (mockTerminateEnvironment) {
+      getLog().info(
+          format(
+              "We're ignoring the termination of environment id '%s' (see mockTerminateEnvironment)",
+              environmentId));
+
+      return;
+    }
+
+    Exception lastException = null;
+    for (int i = 1; i <= maxAttempts; i++) {
+      getLog().info(
+          format("Terminating environmentId=%s (attempt %d/%d)",
+                 environmentId, i, maxAttempts));
+
+      try {
+        TerminateEnvironmentContext terminatecontext = new TerminateEnvironmentContextBuilder()
+            .withEnvironmentId(environmentId)
+            .withTerminateResources(true).build();
+        TerminateEnvironmentCommand command = new TerminateEnvironmentCommand(
+            this);
+
+        command.execute(terminatecontext);
+
+        return;
+      } catch (Exception exc) {
+        lastException = exc;
+      }
+    }
+
+    throw new MojoFailureException("Unable to terminate environment "
+                                   + environmentId, lastException);
+  }
+
+  /**
+   * Waits for an environment to get ready. Throws an exception either if this environment couldn't
+   * get into Ready state or there was a timeout
+   *
+   * @param environmentId environmentId to wait for
+   * @return EnvironmentDescription in Ready state
+   */
+  protected EnvironmentDescription waitForEnvironment(String environmentId)
+      throws AbstractMojoExecutionException {
+    getLog().info(
+        "Waiting for environmentId " + environmentId
+        + " to get into Ready state");
+
+    WaitForEnvironmentContext context = new WaitForEnvironmentContextBuilder()
+        .withApplicationName(applicationName)
+        .withStatusToWaitFor("Ready").withEnvironmentRef(environmentId)
+        .withHealth("Green")
+        .withTimeoutMins(timeoutMins).build();
+
+    WaitForEnvironmentCommand command = new WaitForEnvironmentCommand(this);
+
+    return command.execute(context);
+  }
+
+  /**
+   * Creates a cname prefix if needed, or returns the desired one
+   *
+   * @return cname prefix to launch environment into
+   */
+  protected String getCNamePrefixToCreate() {
+    String cnamePrefixToReturn = cnamePrefix;
+    int i = 0;
+
+    while (hasEnvironmentFor(applicationName, cnamePrefixToReturn) || isNamedEnvironmentUnavailable(
+        cnamePrefixToReturn)) {
+      cnamePrefixToReturn = String.format("%s-%d", cnamePrefix, i++);
+    }
+
+    return cnamePrefixToReturn;
+  }
+
+  /**
+   * Boolean predicate for environment existence
+   *
+   * @param applicationName application name
+   * @param cnamePrefix     cname prefix
+   * @return true if the application name has this cname prefix
+   */
+  protected boolean hasEnvironmentFor(String applicationName,
+                                      String cnamePrefix) {
+    return null != getEnvironmentFor(applicationName, cnamePrefix);
+  }
+
+  /**
+   * Returns the environment description matching applicationName and environmentRef
+   *
+   * @param applicationName application name
+   * @param cnamePrefix     cname prefix
+   * @return environment description
+   */
+  protected EnvironmentDescription getEnvironmentFor(String applicationName,
+                                                     String cnamePrefix) {
+    Collection<EnvironmentDescription> environments = getEnvironmentsFor(applicationName);
+    String cnameToMatch = String.format("%s.elasticbeanstalk.com",
+                                        cnamePrefix);
+
+		/*
+		 * Finds a matching environment
+		 */
+    for (EnvironmentDescription envDesc : environments) {
+      if (envDesc.getCNAME().equals(cnameToMatch)) {
+        return envDesc;
+      }
+    }
+
+    return null;
+  }
+
+  private String getNewEnvironmentName(String newEnvironmentName) {
+    String result = newEnvironmentName;
+    String environmentRadical = result;
+
+    int i = 0;
+
+    {
+      Matcher matcher = PATTERN_NUMBERED.matcher(newEnvironmentName);
+
+      if (matcher.matches()) {
+        environmentRadical = matcher.group(1);
+
+        i = 1 + Integer.valueOf(matcher.group(2));
+      }
+    }
+
+    while (containsNamedEnvironment(result) || isNamedEnvironmentUnavailable(result)) {
+      result = formatAndTruncate("%s-%d", MAX_ENVNAME_LEN,
+                                 environmentRadical, i++);
+    }
+
+    return result;
+  }
+
+  private boolean isNamedEnvironmentUnavailable(String cnamePrefix) {
+    return !getService().checkDNSAvailability(new CheckDNSAvailabilityRequest(cnamePrefix))
+        .isAvailable();
+  }
+
+  /**
+   * Elastic Beanstalk Contains a Max EnvironmentName Limit. Lets truncate it, shall we?
+   *
+   * @param mask   String.format Mask
+   * @param maxLen Maximum Length
+   * @param args   String.format args
+   * @return formatted String, or maxLen rightmost characters
+   */
+  protected String formatAndTruncate(String mask, int maxLen, Object... args) {
+    String result = String.format(mask, args);
+
+    if (result.length() > maxLen) {
+      result = result
+          .substring(result.length() - maxLen, result.length());
+    }
+
+    return result;
+  }
+
+  /**
+   * Boolean predicate for named environment
+   *
+   * @param environmentName environment name
+   * @return true if environment name exists
+   */
+  protected boolean containsNamedEnvironment(String environmentName) {
+    for (EnvironmentDescription envDesc : getEnvironmentsFor(applicationName)) {
+      if (envDesc.getEnvironmentName().equals(environmentName)) {
+        return true;
+      }
+    }
+
+    return false;
+  }
+}