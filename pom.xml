<?xml version="1.0" encoding="UTF-8"?>
<project xmlns="http://maven.apache.org/POM/4.0.0" xmlns:xsi="http://www.w3.org/2001/XMLSchema-instance" xsi:schemaLocation="http://maven.apache.org/POM/4.0.0 http://maven.apache.org/maven-v4_0_0.xsd">
    <parent>
        <groupId>org.sonatype.oss</groupId>
        <artifactId>oss-parent</artifactId>
        <version>7</version>
    </parent>
    <modelVersion>4.0.0</modelVersion>
    <groupId>br.com.ingenieux</groupId>
    <artifactId>beanstalker</artifactId>
    <packaging>pom</packaging>
    <version>1.4.3-SNAPSHOT</version>

    <name>beanstalker</name>
    <description>Beanstalker is a set of maven-tooling. It includes both an archetype and a
        plugin.
    </description>
    <url>http://beanstalker.ingenieux.com.br</url>
    <inceptionYear>2011</inceptionYear>

    <prerequisites>
        <maven>3.2.1</maven>
    </prerequisites>

    <licenses>
        <license>
            <url>http://www.apache.org/licenses/LICENSE-2.0.txt</url>
            <name>Apache 2.0</name>
        </license>
    </licenses>

    <distributionManagement>
        <site>
            <id>beanstalker.ingenieux.com.br</id>
            <name>ingenieux Beanstalker Site</name>
            <url>s3://beanstalker.ingenieux.com.br</url>
        </site>
    </distributionManagement>

    <mailingLists>
        <mailingList>
            <name>beanstalker-users</name>
            <archive>http://groups.google.com/group/beanstalker-users</archive>
        </mailingList>
        <mailingList>
            <name>beanstalker-dev</name>
            <archive>http://groups.google.com/group/beanstalker-dev</archive>
        </mailingList>
    </mailingLists>

    <organization>
        <name>ingenieux</name>
        <url>http://ingenieux.com.br</url>
    </organization>

    <developers>
        <developer>
            <id>aldrinleal</id>
            <name>Aldrin Leal</name>
            <timezone>-3</timezone>
        </developer>
    </developers>

    <issueManagement>
        <system>github</system>
        <url>https://github.com/ingenieux/beanstalker/issues</url>
    </issueManagement>

    <properties>
        <project.build.sourceEncoding>UTF-8</project.build.sourceEncoding>
        <project.reporting.outputEncoding>UTF-8</project.reporting.outputEncoding>
        <slf4j.version>1.6.4</slf4j.version>
        <preparationGoals>clean install verify</preparationGoals>
        <aws.sdk.version>1.10.20</aws.sdk.version>
    </properties>

    <scm>
        <connection>scm:git:git@github.com:ingenieux/beanstalker.git</connection>
        <developerConnection>scm:git:git@github.com:ingenieux/beanstalker.git
        </developerConnection>
        <url>scm:git:git@github.com:ingenieux/beanstalker.git</url>
    </scm>

    <modules>
        <module>beanstalker-common</module>
        <module>beanstalk-maven-plugin</module>
        <module>lambda-maven-plugin</module>
        <module>elasticbeanstalk-docker-dropwizard-webapp-archetype</module>
<<<<<<< HEAD
=======
        <module>elasticbeanstalk-service-webapp-archetype</module>
        <module>elasticbeanstalk-wrapper-webapp-archetype</module>
        <module>elasticbeanstalk-javase-archetype</module>
>>>>>>> 7e02b2dc
        <module>beanstalk-maven-plugin-it</module>
    </modules>

    <dependencyManagement>
        <dependencies>
            <dependency>
                <groupId>com.amazonaws</groupId>
                <artifactId>aws-java-sdk</artifactId>
                <version>${aws.sdk.version}</version>
            </dependency>
            <dependency>
                <groupId>org.apache.maven</groupId>
                <artifactId>maven-plugin-api</artifactId>
                <version>3.0.4</version>
            </dependency>
            <dependency>
                <groupId>commons-lang</groupId>
                <artifactId>commons-lang</artifactId>
                <version>2.6</version>
            </dependency>
            <dependency>
                <groupId>commons-beanutils</groupId>
                <artifactId>commons-beanutils</artifactId>
                <version>1.8.3</version>
            </dependency>
            <dependency>
                <groupId>commons-collections</groupId>
                <artifactId>commons-collections</artifactId>
                <version>3.2.1</version>
            </dependency>
            <dependency>
                <groupId>junit</groupId>
                <artifactId>junit</artifactId>
                <version>4.11</version>
                <scope>test</scope>
            </dependency>
            <dependency>
                <groupId>org.apache.maven.plugin-testing</groupId>
                <artifactId>maven-plugin-testing-harness</artifactId>
                <version>2.0-alpha-1</version>
                <scope>test</scope>
            </dependency>
            <dependency>
                <groupId>log4j</groupId>
                <artifactId>log4j</artifactId>
                <version>1.2.12</version>
            </dependency>
            <dependency>
                <groupId>org.apache.maven</groupId>
                <artifactId>maven-settings</artifactId>
                <version>3.0.4</version>
            </dependency>
            <dependency>
                <groupId>org.apache.maven</groupId>
                <artifactId>maven-core</artifactId>
                <version>3.0.4</version>
            </dependency>
            <dependency>
                <groupId>org.codehaus.jackson</groupId>
                <artifactId>jackson-core-asl</artifactId>
                <version>1.9.10</version>
            </dependency>
            <dependency>
                <groupId>org.codehaus.jackson</groupId>
                <artifactId>jackson-mapper-asl</artifactId>
                <version>1.9.10</version>
            </dependency>
            <dependency>
                <groupId>br.com.ingenieux</groupId>
                <artifactId>beanstalker-common</artifactId>
                <version>${project.version}</version>
            </dependency>
            <dependency>
                <groupId>org.apache.maven.plugin-tools</groupId>
                <artifactId>maven-plugin-annotations</artifactId>
                <version>3.2</version>
                <scope>provided</scope>
            </dependency>
            <dependency>
                <groupId>commons-io</groupId>
                <artifactId>commons-io</artifactId>
                <version>2.1</version>
            </dependency>
            <dependency>
                <groupId>commons-codec</groupId>
                <artifactId>commons-codec</artifactId>
                <version>1.6</version>
            </dependency>
            <dependency>
                <groupId>org.sonatype.plexus</groupId>
                <artifactId>plexus-build-api</artifactId>
                <version>0.0.7</version>
            </dependency>
            <dependency>
                <groupId>org.eclipse.jgit</groupId>
                <artifactId>org.eclipse.jgit</artifactId>
                <version>2.1.0.201209190230-r</version>
            </dependency>
            <dependency>
                <groupId>javax.activation</groupId>
                <artifactId>activation</artifactId>
                <version>1.1.1</version>
            </dependency>
            <dependency>
                <groupId>org.slf4j</groupId>
                <artifactId>jcl-over-slf4j</artifactId>
                <version>${slf4j.version}</version>
            </dependency>
            <dependency>
                <groupId>org.slf4j</groupId>
                <artifactId>slf4j-nop</artifactId>
                <version>${slf4j.version}</version>
            </dependency>
            <dependency>
                <groupId>org.slf4j</groupId>
                <artifactId>slf4j-api</artifactId>
                <version>${slf4j.version}</version>
            </dependency>
            <dependency>
                <groupId>org.codehaus.plexus</groupId>
                <artifactId>plexus-utils</artifactId>
                <version>3.0.1</version>
            </dependency>
        </dependencies>
    </dependencyManagement>

    <build>
        <resources>
            <resource>
                <directory>src/main/resources</directory>
                <filtering>true</filtering>
            </resource>
        </resources>

        <testResources>
            <testResource>
                <directory>src/test/resources</directory>
                <filtering>true</filtering>
            </testResource>
        </testResources>

        <extensions>
            <extension>
                <groupId>org.kuali.maven.wagons</groupId>
                <artifactId>maven-s3-wagon</artifactId>
                <version>1.1.14</version>
            </extension>
        </extensions>

        <pluginManagement>
            <plugins>
                <plugin>
                    <groupId>org.apache.maven.plugins</groupId>
                    <artifactId>maven-plugin-plugin</artifactId>
                    <version>3.4</version>
                    <inherited>true</inherited>
                    <configuration>
                        <skipErrorNoDescriptorsFound>true</skipErrorNoDescriptorsFound>
                    </configuration>
                    <executions>
                        <execution>
                            <id>mojo-descriptor</id>
                            <goals>
                                <goal>descriptor</goal>
                            </goals>
                        </execution>
                        <!-- if you want to generate help goal -->
                        <execution>
                            <id>help-goal</id>
                            <goals>
                                <goal>helpmojo</goal>
                            </goals>
                        </execution>
                    </executions>
                </plugin>

                <plugin>
                    <groupId>org.apache.maven.plugins</groupId>
                    <artifactId>maven-compiler-plugin</artifactId>
                    <version>3.0</version>
                    <configuration>
                        <!-- http://maven.apache.org/plugins/maven-compiler-plugin/ -->
                        <source>1.6</source>
                        <target>1.6</target>
                    </configuration>
                </plugin>
                <plugin>
                    <groupId>org.apache.maven.plugins</groupId>
                    <artifactId>maven-javadoc-plugin</artifactId>
                    <version>2.10.3</version>
                    <configuration>
                        <additionalparam>-Xdoclint:none</additionalparam>
                    </configuration>
                </plugin>
                <plugin>
                    <groupId>org.apache.maven.plugins</groupId>
                    <artifactId>maven-site-plugin</artifactId>
                    <version>3.4</version>
                </plugin>
                <plugin>
                    <groupId>br.com.ingenieux</groupId>
                    <artifactId>beanstalk-maven-plugin</artifactId>
                    <version>${project.version}</version>
                </plugin>
                <plugin>
                    <groupId>org.apache.maven.plugins</groupId>
                    <artifactId>maven-surefire-plugin</artifactId>
                    <version>2.9</version>
                </plugin>
            </plugins>
        </pluginManagement>
    </build>

    <reporting>
        <plugins>
            <plugin>
                <groupId>org.apache.maven.plugins</groupId>
                <artifactId>maven-project-info-reports-plugin</artifactId>
                <version>2.8.1</version>
            </plugin>
            <plugin>
                <groupId>org.apache.maven.plugins</groupId>
                <artifactId>maven-plugin-plugin</artifactId>
                <version>3.4</version>
            </plugin>
            <plugin>
                <groupId>org.apache.maven.plugins</groupId>
                <artifactId>maven-javadoc-plugin</artifactId>
                <version>2.10.3</version>
                <configuration>
                    <additionalparam>-Xdoclint:none</additionalparam>
                </configuration>
            </plugin>
            <plugin>
                <groupId>org.apache.maven.plugins</groupId>
                <artifactId>maven-jxr-plugin</artifactId>
                <version>2.5</version>
            </plugin>
        </plugins>
    </reporting>
</project><|MERGE_RESOLUTION|>--- conflicted
+++ resolved
@@ -86,12 +86,7 @@
         <module>beanstalk-maven-plugin</module>
         <module>lambda-maven-plugin</module>
         <module>elasticbeanstalk-docker-dropwizard-webapp-archetype</module>
-<<<<<<< HEAD
-=======
-        <module>elasticbeanstalk-service-webapp-archetype</module>
-        <module>elasticbeanstalk-wrapper-webapp-archetype</module>
         <module>elasticbeanstalk-javase-archetype</module>
->>>>>>> 7e02b2dc
         <module>beanstalk-maven-plugin-it</module>
     </modules>
 
